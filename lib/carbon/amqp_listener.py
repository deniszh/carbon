#!/usr/bin/env python
"""
Copyright 2009 Lucio Torre <lucio.torre@canonical.com>

Licensed under the Apache License, Version 2.0 (the "License");
you may not use this file except in compliance with the License.
You may obtain a copy of the License at

http://www.apache.org/licenses/LICENSE-2.0

Unless required by applicable law or agreed to in writing, software
distributed under the License is distributed on an "AS IS" BASIS,
WITHOUT WARRANTIES OR CONDITIONS OF ANY KIND, either express or implied.
See the License for the specific language governing permissions and
limitations under the License.

This is an AMQP client that will connect to the specified broker and read
messages, parse them, and post them as metrics.

Each message's routing key should be a metric name.
The message body should be one or more lines of the form:

<value> <timestamp>\n
<value> <timestamp>\n
...

Where each <value> is a real number and <timestamp> is a UNIX epoch time.


This program can be started standalone for testing or using carbon-cache.py
(see example config file provided)
"""
import sys
import os
import socket
from optparse import OptionParser

from twisted.internet.defer import inlineCallbacks
from twisted.internet import reactor
from twisted.internet.protocol import ReconnectingClientFactory
from txamqp.protocol import AMQClient
from txamqp.client import TwistedDelegate
import txamqp.spec

try:
  import carbon
except:
  # this is being run directly, carbon is not installed
  LIB_DIR = os.path.dirname(os.path.dirname(__file__))
  sys.path.insert(0, LIB_DIR)

import carbon.protocols #satisfy import order requirements
from carbon.conf import settings
from carbon import log, events, instrumentation


HOSTNAME = socket.gethostname().split('.')[0]


class AMQPGraphiteProtocol(AMQClient):
  """This is the protocol instance that will receive and post metrics."""

  consumer_tag = "graphite_consumer"

  @inlineCallbacks
  def connectionMade(self):
    yield AMQClient.connectionMade(self)
    log.listener("New AMQP connection made")
    yield self.setup()
    yield self.receive_loop()

  @inlineCallbacks
  def setup(self):
    exchange = self.factory.exchange_name

    yield self.authenticate(self.factory.username, self.factory.password)
    chan = yield self.channel(1)
    yield chan.channel_open()

    # declare the exchange and queue
    yield chan.exchange_declare(exchange=exchange, type="topic",
                                durable=True, auto_delete=False)

    # we use a private queue to avoid conflicting with existing bindings
    reply = yield chan.queue_declare(exclusive=True)
    my_queue = reply.queue

    # bind each configured metric pattern
    for bind_pattern in settings.BIND_PATTERNS:
      log.listener("binding exchange '%s' to queue '%s' with pattern %s" \
                   % (exchange, my_queue, bind_pattern))
      yield chan.queue_bind(exchange=exchange, queue=my_queue,
                            routing_key=bind_pattern)

    yield chan.basic_consume(queue=my_queue, no_ack=True,
                             consumer_tag=self.consumer_tag)
  @inlineCallbacks
  def receive_loop(self):
    queue = yield self.queue(self.consumer_tag)

    while True:
      msg = yield queue.get()
      self.processMessage(msg)

  def processMessage(self, message):
    """Parse a message and post it as a metric."""

    if self.factory.verbose:
      log.listener("Message received: %s" % (message,))

    metric = message.routing_key

    for line in message.content.body.split("\n"):
      line = line.strip()
      if not line:
        continue
      try:
        if settings.get("AMQP_METRIC_NAME_IN_BODY", False):
          metric, value, timestamp = line.split()
        else:
          value, timestamp = line.split()
        datapoint = ( float(timestamp), float(value) )
        if datapoint[1] != datapoint[1]:  # filter out NaN values
          continue
      except ValueError:
        log.listener("invalid message line: %s" % (line,))
        continue

      events.metricReceived(metric, datapoint)

      if self.factory.verbose:
        log.listener("Metric posted: %s %s %s" %
                     (metric, value, timestamp,))


class AMQPReconnectingFactory(ReconnectingClientFactory):
  """The reconnecting factory.

  Knows how to create the extended client and how to keep trying to
  connect in case of errors."""

  protocol = AMQPGraphiteProtocol

  def __init__(self, username, password, delegate, vhost, spec, channel,
               exchange_name, verbose):
    self.username = username
    self.password = password
    self.delegate = delegate
    self.vhost = vhost
    self.spec = spec
    self.channel = channel
    self.exchange_name = exchange_name
    self.verbose = verbose

<<<<<<< HEAD
  def buildProtocol(self, addr):
    p = self.protocol(self.delegate, self.vhost, self.spec)
    p.factory = self
    return p
=======
    def buildProtocol(self, addr):
        self.resetDelay()
        p = self.protocol(self.delegate, self.vhost, self.spec)
        p.factory = self
        return p
>>>>>>> aaf7ce48


def createAMQPListener(username, password, vhost, exchange_name,
                       spec=None, channel=1, verbose=False):
  """
  Create an C{AMQPReconnectingFactory} configured with the specified options.
  """
  # use provided spec if not specified
  if not spec:
    spec = txamqp.spec.load(os.path.normpath(
        os.path.join(os.path.dirname(__file__), 'amqp0-8.xml')))

  delegate = TwistedDelegate()
  factory = AMQPReconnectingFactory(username, password, delegate, vhost,
                                    spec, channel, exchange_name,
                                    verbose=verbose)
  return factory


def startReceiver(host, port, username, password, vhost, exchange_name,
                  spec=None, channel=1, verbose=False):
  """
  Starts a twisted process that will read messages on the amqp broker and
  post them as metrics.
  """
  factory = createAMQPListener(username, password, vhost, exchange_name,
                               spec=spec, channel=channel, verbose=verbose)
  reactor.connectTCP(host, port, factory)


def main():
  parser = OptionParser()
  parser.add_option("-t", "--host", dest="host",
                    help="host name", metavar="HOST", default="localhost")

  parser.add_option("-p", "--port", dest="port", type=int,
                    help="port number", metavar="PORT",
                    default=5672)

  parser.add_option("-u", "--user", dest="username",
                    help="username", metavar="USERNAME",
                    default="guest")

  parser.add_option("-w", "--password", dest="password",
                    help="password", metavar="PASSWORD",
                    default="guest")

  parser.add_option("-V", "--vhost", dest="vhost",
                    help="vhost", metavar="VHOST",
                    default="/")

  parser.add_option("-e", "--exchange", dest="exchange",
                    help="exchange", metavar="EXCHANGE",
                    default="graphite")

  parser.add_option("-v", "--verbose", dest="verbose",
                    help="verbose",
                    default=False, action="store_true")

  (options, args) = parser.parse_args()


  startReceiver(options.host, options.port, options.username,
                options.password, vhost=options.vhost,
                exchange_name=options.exchange, verbose=options.verbose)
  reactor.run()

if __name__ == "__main__":
  main()<|MERGE_RESOLUTION|>--- conflicted
+++ resolved
@@ -152,18 +152,11 @@
     self.exchange_name = exchange_name
     self.verbose = verbose
 
-<<<<<<< HEAD
   def buildProtocol(self, addr):
+    self.resetDelay()
     p = self.protocol(self.delegate, self.vhost, self.spec)
     p.factory = self
     return p
-=======
-    def buildProtocol(self, addr):
-        self.resetDelay()
-        p = self.protocol(self.delegate, self.vhost, self.spec)
-        p.factory = self
-        return p
->>>>>>> aaf7ce48
 
 
 def createAMQPListener(username, password, vhost, exchange_name,
