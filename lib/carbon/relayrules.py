import re
from carbon.conf import settings, ConfigError
from carbon.util import parseDestinations
from carbon.exceptions import CarbonConfigException


class RelayRule:
  def __init__(self, condition, destinations, continue_matching=False):
    self.condition = condition
    self.destinations = destinations
    self.continue_matching = continue_matching

  def matches(self, metric):
    return bool( self.condition(metric) )


def loadRelayRules(config_file):
  rules = []
  rule_definitions = settings.read_file(config_file, store=False)

<<<<<<< HEAD
  default_rule = None
  for rule_name, definition in rule_definitions.items():
    if 'destinations' not in definition:
      raise ConfigError("Relay rule [" + rule_name + "] missing required "
                        "\"destinations\" key")

    destination_strings = definition['destinations'].split(',')
    destinations = parseDestinations(destination_strings)

    if 'pattern' in definition:
      if 'default' in definition:
        raise ConfigError("Rule " + rule_name + " contains both 'pattern' "
                          "and 'default' keys. You must use one or the other.")

      regex = re.compile(definition['pattern'], re.I)
=======
  if not parser.read(path):
    raise CarbonConfigException("Could not read rules file %s" % path)

  defaultRule = None
  for section in parser.sections():
    if not parser.has_option(section, 'destinations'):
      raise CarbonConfigException("Rules file %s section %s does not define a "
                       "'destinations' list" % (path, section))

    destination_strings = parser.get(section, 'destinations').split(',')
    destinations = parseDestinations(destination_strings)

    if parser.has_option(section, 'pattern'):
      if parser.has_option(section, 'default'):
        raise CarbonConfigException("Section %s contains both 'pattern' and "
                        "'default'. You must use one or the other." % section)
      pattern = parser.get(section, 'pattern')
      regex = re.compile(pattern, re.I)
>>>>>>> 0dd186fd

      continue_matching = False
      if 'continue' in definition:
        continue_matching = definition['continue']
      rule = RelayRule(condition=regex.search, destinations=destinations, continue_matching=continue_matching)
      rules.append(rule)
      continue

    elif 'default' in definition:
      if not definition['default']:
        continue # just ignore default = false
<<<<<<< HEAD
      if default_rule:
        raise ConfigError("Default rule already defined.")
      default_rule = RelayRule(condition=lambda metric: True,
                               destinations=destinations)

  if not default_rule:
    raise Exception("No default rule defined. You must specify exactly one "
=======
      if defaultRule:
        raise CarbonConfigException("Only one default rule can be specified")
      defaultRule = RelayRule(condition=lambda metric: True,
                              destinations=destinations)

  if not defaultRule:
    raise CarbonConfigException("No default rule defined. You must specify exactly one "
>>>>>>> 0dd186fd
                    "rule with 'default = true' instead of a pattern.")

  rules.append(default_rule)
  return rules<|MERGE_RESOLUTION|>--- conflicted
+++ resolved
@@ -1,7 +1,6 @@
 import re
 from carbon.conf import settings, ConfigError
 from carbon.util import parseDestinations
-from carbon.exceptions import CarbonConfigException
 
 
 class RelayRule:
@@ -18,7 +17,6 @@
   rules = []
   rule_definitions = settings.read_file(config_file, store=False)
 
-<<<<<<< HEAD
   default_rule = None
   for rule_name, definition in rule_definitions.items():
     if 'destinations' not in definition:
@@ -34,26 +32,6 @@
                           "and 'default' keys. You must use one or the other.")
 
       regex = re.compile(definition['pattern'], re.I)
-=======
-  if not parser.read(path):
-    raise CarbonConfigException("Could not read rules file %s" % path)
-
-  defaultRule = None
-  for section in parser.sections():
-    if not parser.has_option(section, 'destinations'):
-      raise CarbonConfigException("Rules file %s section %s does not define a "
-                       "'destinations' list" % (path, section))
-
-    destination_strings = parser.get(section, 'destinations').split(',')
-    destinations = parseDestinations(destination_strings)
-
-    if parser.has_option(section, 'pattern'):
-      if parser.has_option(section, 'default'):
-        raise CarbonConfigException("Section %s contains both 'pattern' and "
-                        "'default'. You must use one or the other." % section)
-      pattern = parser.get(section, 'pattern')
-      regex = re.compile(pattern, re.I)
->>>>>>> 0dd186fd
 
       continue_matching = False
       if 'continue' in definition:
@@ -65,23 +43,13 @@
     elif 'default' in definition:
       if not definition['default']:
         continue # just ignore default = false
-<<<<<<< HEAD
       if default_rule:
         raise ConfigError("Default rule already defined.")
       default_rule = RelayRule(condition=lambda metric: True,
                                destinations=destinations)
 
   if not default_rule:
-    raise Exception("No default rule defined. You must specify exactly one "
-=======
-      if defaultRule:
-        raise CarbonConfigException("Only one default rule can be specified")
-      defaultRule = RelayRule(condition=lambda metric: True,
-                              destinations=destinations)
-
-  if not defaultRule:
-    raise CarbonConfigException("No default rule defined. You must specify exactly one "
->>>>>>> 0dd186fd
+    raise ConfigError("No default rule defined. You must specify exactly one "
                     "rule with 'default = true' instead of a pattern.")
 
   rules.append(default_rule)
