import time
from twisted.internet.task import LoopingCall
from carbon.conf import settings
from carbon import log, instrumentation

instrumentation.configure_stats('aggregation.compute_value_microseconds', ('total', 'min', 'max', 'avg'))

ONE_MILLION = 1000000 # I hate counting zeroes

class BufferManager:
  def __init__(self):
    self.buffers = {}

  def __len__(self):
    return len(self.buffers)

  def get_buffer(self, metric_path):
    if metric_path not in self.buffers:
      log.aggregator("Allocating new metric buffer for %s" % metric_path)
      self.buffers[metric_path] = MetricBuffer(metric_path)

    return self.buffers[metric_path]

  def clear(self):
    for buffer in self.buffers.values():
      buffer.close()

    self.buffers.clear()


class MetricBuffer:
  __slots__ = ('metric_path', 'interval_buffers', 'compute_task', 'configured',
               'aggregation_frequency', 'aggregation_func')

  def __init__(self, metric_path):
    self.metric_path = metric_path
    self.interval_buffers = {}
    self.compute_task = None
    self.configured = False
    self.aggregation_frequency = None
    self.aggregation_func = None

  def input(self, datapoint):
    (timestamp, value) = datapoint
    interval = timestamp - (timestamp % self.aggregation_frequency)
    if interval in self.interval_buffers:
      buffer = self.interval_buffers[interval]
    else:
      buffer = self.interval_buffers[interval] = IntervalBuffer(interval)

    buffer.input(datapoint)

  def configure_aggregation(self, frequency, func):
    self.aggregation_frequency = int(frequency)
    self.aggregation_func = func
    self.compute_task = LoopingCall(self.compute_value)
<<<<<<< HEAD
    self.compute_task.start(settings['WRITE_BACK_FREQUENCY'] or frequency, now=False)
=======
    self.compute_task.start(int(frequency) * settings['AGGREGATION_FREQUENCY_MULTIPLIER'], now=False)
>>>>>>> 5505662d
    self.configured = True

  def compute_value(self):
    now = int( time.time() )
    current_interval = now - (now % self.aggregation_frequency)
    age_threshold = current_interval - (settings['MAX_AGGREGATION_INTERVALS'] * self.aggregation_frequency)

    for buffer in self.interval_buffers.values():
      # If the interval is the current one, then skip computing it for now.
      #  People get antsy about computed values being "wrong" when not enough data points are in
      if buffer.interval == current_interval:
        continue

      # If interval is too old, then delete it.
      if buffer.interval < age_threshold:
        del self.interval_buffers[buffer.interval]
        continue

      # If buffer is active, then compute it.
      if buffer.active:
        value = self.aggregation_func(buffer.values)
        datapoint = (buffer.interval, value)
        state.events.metricGenerated(self.metric_path, datapoint)
        instrumentation.increment('aggregation.datapoints_generated')
        buffer.mark_inactive()
    duration_micros = (time.time() - now) * ONE_MILLION
    instrumentation.append('aggregation.compute_value_microseconds', duration_micros)

  def close(self):
    if self.compute_task and self.compute_task.running:
      self.compute_task.stop()

  @property
  def size(self):
    return sum([len(buf.values) for buf in self.interval_buffers.values()])


class IntervalBuffer:
  __slots__ = ('interval', 'values', 'active')

  def __init__(self, interval):
    self.interval = interval
    self.values = []
    self.active = True

  def input(self, datapoint):
    self.values.append( datapoint[1] )
    self.active = True

  def mark_inactive(self):
    self.active = False


# Shared importable singleton
BufferManager = BufferManager()

instrumentation.configure_metric_function(
  'aggregation.allocated_buffers',
  lambda: len(BufferManager)
)
instrumentation.configure_metric_function(
  'aggregation.buffered_datapoints',
  lambda: sum([b.size for b in BufferManager.buffers.values()])
)

# Avoid import circularity
from carbon import state<|MERGE_RESOLUTION|>--- conflicted
+++ resolved
@@ -54,11 +54,7 @@
     self.aggregation_frequency = int(frequency)
     self.aggregation_func = func
     self.compute_task = LoopingCall(self.compute_value)
-<<<<<<< HEAD
-    self.compute_task.start(settings['WRITE_BACK_FREQUENCY'] or frequency, now=False)
-=======
-    self.compute_task.start(int(frequency) * settings['AGGREGATION_FREQUENCY_MULTIPLIER'], now=False)
->>>>>>> 5505662d
+    self.compute_task.start(settings['AGGREGATION_WRITE_BACK_FREQUENCY'] or int(frequency), now=False)
     self.configured = True
 
   def compute_value(self):
