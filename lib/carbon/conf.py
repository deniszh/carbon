"""Copyright 2009 Chris Davis

Licensed under the Apache License, Version 2.0 (the "License");
you may not use this file except in compliance with the License.
You may obtain a copy of the License at

   http://www.apache.org/licenses/LICENSE-2.0

Unless required by applicable law or agreed to in writing, software
distributed under the License is distributed on an "AS IS" BASIS,
WITHOUT WARRANTIES OR CONDITIONS OF ANY KIND, either express or implied.
See the License for the specific language governing permissions and
limitations under the License."""

import os
import sys
import pwd
import errno

from os.path import join, dirname, normpath, exists, isdir
from optparse import OptionParser
from ConfigParser import ConfigParser

from carbon import log, state
from carbon.database import TimeSeriesDatabase
from carbon.routers import DatapointRouter
from carbon.exceptions import CarbonConfigException

from twisted.python import usage


defaults = dict(
  USER="",
  MAX_CACHE_SIZE=float('inf'),
  MAX_UPDATES_PER_SECOND=500,
  MAX_CREATES_PER_MINUTE=float('inf'),
  LINE_RECEIVER_INTERFACE='0.0.0.0',
  LINE_RECEIVER_PORT=2003,
  ENABLE_UDP_LISTENER=False,
  UDP_RECEIVER_INTERFACE='0.0.0.0',
  UDP_RECEIVER_PORT=2003,
  PICKLE_RECEIVER_INTERFACE='0.0.0.0',
  PICKLE_RECEIVER_PORT=2004,
  MAX_RECEIVER_CONNECTIONS=float('inf'),
  CACHE_QUERY_INTERFACE='0.0.0.0',
  CACHE_QUERY_PORT=7002,
  LOG_UPDATES=True,
  LOG_CACHE_HITS=True,
  LOG_CACHE_QUEUE_SORTS=True,
  DATABASE='whisper',
  WHISPER_AUTOFLUSH=False,
  WHISPER_SPARSE_CREATE=False,
  WHISPER_FALLOCATE_CREATE=False,
  WHISPER_LOCK_WRITES=False,
  WHISPER_FADVISE_RANDOM=False,
  CERES_MAX_SLICE_GAP=80,
  CERES_SLICE_CACHING_BEHAVIOR='latest',
  CERES_LOCK_WRITES=False,
  MAX_DATAPOINTS_PER_MESSAGE=500,
  MAX_AGGREGATION_INTERVALS=5,
  FORWARD_ALL=True,
  MAX_QUEUE_SIZE=1000,
  QUEUE_LOW_WATERMARK_PCT=0.8,
  TIME_TO_DEFER_SENDING=0.0001,
  ENABLE_AMQP=False,
  AMQP_METRIC_NAME_IN_BODY=False,
  AMQP_VERBOSE=False,
  AMQP_SPEC=None,
  BIND_PATTERNS=['#'],
  ENABLE_MANHOLE=False,
  MANHOLE_INTERFACE='127.0.0.1',
  MANHOLE_PORT=7222,
  MANHOLE_USER="",
  MANHOLE_PUBLIC_KEY="",
  RELAY_METHOD='rules',
  REPLICATION_FACTOR=1,
  DIVERSE_REPLICAS=True,
  DESTINATIONS=[],
  USE_FLOW_CONTROL=True,
  USE_INSECURE_UNPICKLER=False,
  USE_WHITELIST=False,
  CARBON_METRIC_PREFIX='carbon',
  CARBON_METRIC_INTERVAL=60,
  CACHE_WRITE_STRATEGY='sorted',
  CACHE_WRITE_TUNED_STRATEGY_LARGEST='1%',
  CACHE_WRITE_TUNED_STRATEGY_RANDOM='60s',
  CACHE_WRITE_TUNED_STRATEGY_OLDEST='100',
  CACHE_PERSIST_INTERVAL=1800,
  CACHE_PERSIST_FILE="cache.persist",
  WRITE_BACK_FREQUENCY=None,
  MIN_RESET_STAT_FLOW=1000,
  MIN_RESET_RATIO=0.9,
  MIN_RESET_INTERVAL=121,
  USE_RATIO_RESET=False,
  LOG_LISTENER_CONN_SUCCESS=True,
  LOG_AGGREGATOR_MISSES=True,
  AGGREGATION_RULES='aggregation-rules.conf',
  REWRITE_RULES='rewrite-rules.conf',
  RELAY_RULES='relay-rules.conf',
  ENABLE_LOGROTATION=True,
  METRIC_CLIENT_IDLE_TIMEOUT=None,
  FLUSH_LIST='flushlist.conf',
)


def _process_alive(pid):
    if exists("/proc"):
        return exists("/proc/%d" % pid)
    else:
        try:
            os.kill(int(pid), 0)
            return True
        except OSError, err:
            return err.errno == errno.EPERM


class OrderedConfigParser(ConfigParser):
  """Hacky workaround to ensure sections are always returned in the order
   they are defined in. Note that this does *not* make any guarantees about
   the order of options within a section or the order in which sections get
   written back to disk on write()."""
  _ordered_sections = []

  def read(self, path):
    # Verifies a file exists *and* is readable
    if not os.access(path, os.R_OK):
        raise CarbonConfigException("Error: Missing config file or wrong perms on %s" % path)

    result = ConfigParser.read(self, path)
    sections = []
    for line in open(path):
      line = line.strip()

      if line.startswith('[') and line.endswith(']'):
        sections.append(line[1:-1])

    self._ordered_sections = sections

    return result

  def sections(self):
    return list(self._ordered_sections)  # return a copy for safety


class Settings(dict):
  __getattr__ = dict.__getitem__

  def __init__(self):
    dict.__init__(self)
    self.update(defaults)

  def readFrom(self, path, section):
    parser = ConfigParser()
    if not parser.read(path):
      raise CarbonConfigException("Failed to read config file %s" % path)

    if not parser.has_section(section):
      return

    for key, value in parser.items(section):
      key = key.upper()

      # Detect type from defaults dict
      if key in defaults:
        valueType = type(defaults[key])
      else:
        valueType = str

      if valueType is list:
        value = [v.strip() for v in value.split(',')]

      elif valueType is bool:
        value = parser.getboolean(section, key)

      else:
        # Attempt to figure out numeric types automatically
        try:
          value = int(value)
        except ValueError:
          try:
            value = float(value)
          except ValueError:
            pass

      self[key] = value


settings = Settings()
settings.update(defaults)


class CarbonCacheOptions(usage.Options):

    optFlags = [
        ["debug", "", "Run in debug mode."],
    ]

    optParameters = [
        ["config", "c", None, "Use the given config file."],
        ["instance", "", "a", "Manage a specific carbon instance."],
        ["logdir", "", None, "Write logs to the given directory."],
        ["whitelist", "", None, "List of metric patterns to allow."],
        ["blacklist", "", None, "List of metric patterns to disallow."],
    ]

    def postOptions(self):
        global settings

        program = self.parent.subCommand

        # Use provided pidfile (if any) as default for configuration. If it's
        # set to 'twistd.pid', that means no value was provided and the default
        # was used.
        pidfile = self.parent["pidfile"]
        if pidfile.endswith("twistd.pid"):
            pidfile = None
        self["pidfile"] = pidfile

        # Enforce a default umask of '022' if none was set.
        if not self.parent.has_key("umask") or self.parent["umask"] is None:
            self.parent["umask"] = 022

        # Read extra settings from the configuration file.
        program_settings = read_config(program, self)
        settings.update(program_settings)
        settings["program"] = program

        # Normalize and expand paths
        settings["STORAGE_DIR"] = os.path.normpath(os.path.expanduser(settings["STORAGE_DIR"]))
        settings["LOCAL_DATA_DIR"] = os.path.normpath(os.path.expanduser(settings["LOCAL_DATA_DIR"]))
        settings["WHITELISTS_DIR"] = os.path.normpath(os.path.expanduser(settings["WHITELISTS_DIR"]))
        settings["PID_DIR"] = os.path.normpath(os.path.expanduser(settings["PID_DIR"]))
        settings["LOG_DIR"] = os.path.normpath(os.path.expanduser(settings["LOG_DIR"]))
        settings["pidfile"] = os.path.normpath(os.path.expanduser(settings["pidfile"]))

        # Set process uid/gid by changing the parent config, if a user was
        # provided in the configuration file.
        if settings.USER:
            self.parent["uid"], self.parent["gid"] = (
                pwd.getpwnam(settings.USER)[2:4])

        # Set the pidfile in parent config to the value that was computed by
        # C{read_config}.
        self.parent["pidfile"] = settings["pidfile"]

        storage_schemas = join(settings["CONF_DIR"], "storage-schemas.conf")
        if not exists(storage_schemas):
            print "Error: missing required config %s" % storage_schemas
            sys.exit(1)

<<<<<<< HEAD
        if settings.WHISPER_AUTOFLUSH:
            log.msg("Enabling Whisper autoflush")
            whisper.AUTOFLUSH = True

        if settings.WHISPER_FALLOCATE_CREATE:
            if whisper.CAN_FALLOCATE:
                log.msg("Enabling Whisper fallocate support")
            else:
                log.err("WHISPER_FALLOCATE_CREATE is enabled but linking failed.")

        if settings.WHISPER_LOCK_WRITES:
            if whisper.CAN_LOCK:
                log.msg("Enabling Whisper file locking")
                whisper.LOCK = True
            else:
                log.err("WHISPER_LOCK_WRITES is enabled but import of fcntl module failed.")

        if settings.CACHE_WRITE_STRATEGY not in ('sorted', 'max', 'naive', 'tuned'):
=======
        if settings.CACHE_WRITE_STRATEGY not in ('sorted', 'max', 'naive'):
>>>>>>> 42c91364
            log.err("%s is not a valid value for CACHE_WRITE_STRATEGY, defaulting to %s" %
                    (settings.CACHE_WRITE_STRATEGY, defaults['CACHE_WRITE_STRATEGY']))
        else:
            log.msg("Using %s write strategy for cache" % settings.CACHE_WRITE_STRATEGY)

        # Database-specific settings
        database = settings.DATABASE
        if database not in TimeSeriesDatabase.plugins:
            print "No database plugin implemented for '%s'" % database
            raise SystemExit(1)

        database_class = TimeSeriesDatabase.plugins[database]
        state.database = database_class(settings)

        settings.CACHE_SIZE_LOW_WATERMARK = settings.MAX_CACHE_SIZE * 0.95

        if not "action" in self:
            self["action"] = "start"
        self.handleAction()

        # If we are not running in debug mode or non-daemon mode, then log to a
        # directory, otherwise log output will go to stdout. If parent options
        # are set to log to syslog, then use that instead.
        if not self["debug"]:
            if self.parent.get("syslog", None):
                log.logToSyslog(self.parent["prefix"])
            elif not self.parent["nodaemon"]:
                logdir = settings.LOG_DIR
                if not isdir(logdir):
                    os.makedirs(logdir)
                    if settings.USER:
                        # We have not yet switched to the specified user,
                        # but that user must be able to create files in this
                        # directory.
                        os.chown(logdir, self.parent["uid"], self.parent["gid"])
                log.logToDir(logdir)

        if self["whitelist"] is None:
            self["whitelist"] = join(settings["CONF_DIR"], "whitelist.conf")
        settings["whitelist"] = self["whitelist"]

        if self["blacklist"] is None:
            self["blacklist"] = join(settings["CONF_DIR"], "blacklist.conf")
        settings["blacklist"] = self["blacklist"]

    def parseArgs(self, *action):
        """If an action was provided, store it for further processing."""
        if len(action) == 1:
            self["action"] = action[0]

    def handleAction(self):
        """Handle extra argument for backwards-compatibility.

        * C{start} will simply do minimal pid checking and otherwise let twistd
              take over.
        * C{stop} will kill an existing running process if it matches the
              C{pidfile} contents.
        * C{status} will simply report if the process is up or not.
        """
        action = self["action"]
        pidfile = self.parent["pidfile"]
        program = settings["program"]
        instance = self["instance"]

        if action == "stop":
            if not exists(pidfile):
                print "Pidfile %s does not exist" % pidfile
                raise SystemExit(0)
            pf = open(pidfile, 'r')
            try:
                pid = int(pf.read().strip())
                pf.close()
            except ValueError:
                print "Failed to parse pid from pidfile %s" % pidfile
                raise SystemExit(1)
            except IOError:
                print "Could not read pidfile %s" % pidfile
                raise SystemExit(1)
            print "Sending kill signal to pid %d" % pid
            try:
                os.kill(pid, 15)
            except OSError, e:
                if e.errno == errno.ESRCH:
                    print "No process with pid %d running" % pid
                else:
                    raise

            raise SystemExit(0)

        elif action == "status":
            if not exists(pidfile):
                print "%s (instance %s) is not running" % (program, instance)
                raise SystemExit(1)
            pf = open(pidfile, "r")
            try:
                pid = int(pf.read().strip())
                pf.close()
            except ValueError:
                print "Failed to parse pid from pidfile %s" % pidfile
                raise SystemExit(1)
            except IOError:
                print "Failed to read pid from %s" % pidfile
                raise SystemExit(1)

            if _process_alive(pid):
                print ("%s (instance %s) is running with pid %d" %
                       (program, instance, pid))
                raise SystemExit(0)
            else:
                print "%s (instance %s) is not running" % (program, instance)
                raise SystemExit(1)

        elif action == "start":
            if exists(pidfile):
                pf = open(pidfile, 'r')
                try:
                    pid = int(pf.read().strip())
                    pf.close()
                except ValueError:
                    print "Failed to parse pid from pidfile %s" % pidfile
                    SystemExit(1)
                except IOError:
                    print "Could not read pidfile %s" % pidfile
                    raise SystemExit(1)
                if _process_alive(pid):
                    print ("%s (instance %s) is already running with pid %d" %
                           (program, instance, pid))
                    raise SystemExit(1)
                else:
                    print "Removing stale pidfile %s" % pidfile
                    try:
                        os.unlink(pidfile)
                    except IOError:
                        print "Could not remove pidfile %s" % pidfile
            # Try to create the PID directory
            else:
                if not os.path.exists(settings["PID_DIR"]):
                    try:
                        os.makedirs(settings["PID_DIR"])
                    except OSError as exc: # Python >2.5
                        if exc.errno == errno.EEXIST and os.path.isdir(settings["PID_DIR"]):
                           pass
                        else:
                           raise



            print "Starting %s (instance %s)" % (program, instance)

        else:
            print "Invalid action '%s'" % action
            print "Valid actions: start stop status"
            raise SystemExit(1)


class CarbonAggregatorOptions(CarbonCacheOptions):

    optParameters = [
        ["rules", "", None, "Use the given aggregation rules file."],
        ["rewrite-rules", "", None, "Use the given rewrite rules file."],
        ] + CarbonCacheOptions.optParameters

    def postOptions(self):
        CarbonCacheOptions.postOptions(self)
        if self["rules"] is None:
            self["rules"] = join(settings["CONF_DIR"], settings['AGGREGATION_RULES'])
        settings["aggregation-rules"] = self["rules"]

        if self["rewrite-rules"] is None:
            self["rewrite-rules"] = join(settings["CONF_DIR"],
                                         settings['REWRITE_RULES'])
        settings["rewrite-rules"] = self["rewrite-rules"]


class CarbonRelayOptions(CarbonCacheOptions):

    optParameters = [
        ["rules", "", None, "Use the given relay rules file."],
        ["aggregation-rules", "", None, "Use the given aggregation rules file."],
        ] + CarbonCacheOptions.optParameters

    def postOptions(self):
        CarbonCacheOptions.postOptions(self)
        if self["rules"] is None:
            self["rules"] = join(settings["CONF_DIR"], settings['RELAY_RULES'])
        settings["relay-rules"] = self["rules"]

        if self["aggregation-rules"] is None:
            self["aggregation-rules"] = join(settings["CONF_DIR"], settings['AGGREGATION_RULES'])
        settings["aggregation-rules"] = self["aggregation-rules"]

        router = settings["RELAY_METHOD"]
        if router not in DatapointRouter.plugins:
            print ("In carbon.conf, RELAY_METHOD must be one of %s. "
                   "Invalid value: '%s'" % (', '.join(DatapointRouter.plugins), router))
            raise SystemExit(1)


def get_default_parser(usage="%prog [options] <start|stop|status>"):
    """Create a parser for command line options."""
    parser = OptionParser(usage=usage)
    parser.add_option(
        "--debug", action="store_true",
        help="Run in the foreground, log to stdout")
    parser.add_option(
        "--syslog", action="store_true",
        help="Write logs to syslog")
    parser.add_option(
        "--nodaemon", action="store_true",
        help="Run in the foreground")
    parser.add_option(
        "--profile",
        help="Record performance profile data to the given file")
    parser.add_option(
        "--profiler",
        help="Specify the profiler to use")
    parser.add_option(
        "--pidfile", default=None,
        help="Write pid to the given file")
    parser.add_option(
        "--umask", default=None,
        help="Use the given umask when creating files")
    parser.add_option(
        "--config",
        default=None,
        help="Use the given config file")
    parser.add_option(
      "--whitelist",
      default=None,
      help="Use the given whitelist file")
    parser.add_option(
      "--blacklist",
      default=None,
      help="Use the given blacklist file")
    parser.add_option(
        "--logdir",
        default=None,
        help="Write logs in the given directory")
    parser.add_option(
        "--instance",
        default='a',
        help="Manage a specific carbon instance")

    return parser


def get_parser(name):
    parser = get_default_parser()
    if name == "carbon-aggregator":
        parser.add_option(
            "--rules",
            default=None,
            help="Use the given aggregation rules file.")
        parser.add_option(
            "--rewrite-rules",
            default=None,
            help="Use the given rewrite rules file.")
    elif name == "carbon-relay":
        parser.add_option(
            "--rules",
            default=None,
            help="Use the given relay rules file.")
    return parser


def parse_options(parser, args):
    """
    Parse command line options and print usage message if no arguments were
    provided for the command.
    """
    (options, args) = parser.parse_args(args)

    if not args:
        parser.print_usage()
        raise SystemExit(1)

    if args[0] not in ("start", "stop", "status"):
        parser.print_usage()
        raise SystemExit(1)

    return options, args


def read_config(program, options, **kwargs):
    """
    Read settings for 'program' from configuration file specified by
    'options["config"]', with missing values provided by 'defaults'.
    """
    settings = Settings()
    settings.update(defaults)

    # Initialize default values if not set yet.
    for name, value in kwargs.items():
        settings.setdefault(name, value)

    graphite_root = kwargs.get("ROOT_DIR")
    if graphite_root is None:
        graphite_root = os.environ.get('GRAPHITE_ROOT')
    if graphite_root is None:
        raise CarbonConfigException("Either ROOT_DIR or GRAPHITE_ROOT "
                         "needs to be provided.")

    # Default config directory to root-relative, unless overriden by the
    # 'GRAPHITE_CONF_DIR' environment variable.
    settings.setdefault("CONF_DIR",
                        os.environ.get("GRAPHITE_CONF_DIR",
                                       join(graphite_root, "conf")))
    if options["config"] is None:
        options["config"] = join(settings["CONF_DIR"], "carbon.conf")
    else:
        # Set 'CONF_DIR' to the parent directory of the 'carbon.conf' config
        # file.
        settings["CONF_DIR"] = dirname(normpath(options["config"]))

    # Storage directory can be overriden by the 'GRAPHITE_STORAGE_DIR'
    # environment variable. It defaults to a path relative to GRAPHITE_ROOT
    # for backwards compatibility though.
    settings.setdefault("STORAGE_DIR",
                        os.environ.get("GRAPHITE_STORAGE_DIR",
                                       join(graphite_root, "storage")))

    def update_STORAGE_DIR_deps():
        # By default, everything is written to subdirectories of the storage dir.
        settings.setdefault(
            "PID_DIR", settings["STORAGE_DIR"])
        settings.setdefault(
            "LOG_DIR", join(settings["STORAGE_DIR"], "log", program))
        settings.setdefault(
            "LOCAL_DATA_DIR", join(settings["STORAGE_DIR"], "whisper"))
        settings.setdefault(
            "WHITELISTS_DIR", join(settings["STORAGE_DIR"], "lists"))



    # Read configuration options from program-specific section.
    section = program[len("carbon-"):]
    config = options["config"]

    if not exists(config):
        raise CarbonConfigException("Error: missing required config %r" % config)

    settings.readFrom(config, section)
    settings.setdefault("instance", options["instance"])
    update_STORAGE_DIR_deps()

    # If a specific instance of the program is specified, augment the settings
    # with the instance-specific settings and provide sane defaults for
    # optional settings.
    if options["instance"]:
        settings.readFrom(config,
                          "%s:%s" % (section, options["instance"]))
        settings["pidfile"] = (
            options["pidfile"] or
            join(settings["PID_DIR"], "%s-%s.pid" %
                 (program, options["instance"])))
        settings["LOG_DIR"] = (options["logdir"] or
                              join(settings["LOG_DIR"],
                                "%s-%s" % (program, options["instance"])))
    else:
        settings["pidfile"] = (
            options["pidfile"] or
            join(settings["PID_DIR"], '%s.pid' % program))
        settings["LOG_DIR"] = (options["logdir"] or settings["LOG_DIR"])

    update_STORAGE_DIR_deps()
    return settings<|MERGE_RESOLUTION|>--- conflicted
+++ resolved
@@ -82,11 +82,6 @@
   CARBON_METRIC_PREFIX='carbon',
   CARBON_METRIC_INTERVAL=60,
   CACHE_WRITE_STRATEGY='sorted',
-  CACHE_WRITE_TUNED_STRATEGY_LARGEST='1%',
-  CACHE_WRITE_TUNED_STRATEGY_RANDOM='60s',
-  CACHE_WRITE_TUNED_STRATEGY_OLDEST='100',
-  CACHE_PERSIST_INTERVAL=1800,
-  CACHE_PERSIST_FILE="cache.persist",
   WRITE_BACK_FREQUENCY=None,
   MIN_RESET_STAT_FLOW=1000,
   MIN_RESET_RATIO=0.9,
@@ -98,8 +93,7 @@
   REWRITE_RULES='rewrite-rules.conf',
   RELAY_RULES='relay-rules.conf',
   ENABLE_LOGROTATION=True,
-  METRIC_CLIENT_IDLE_TIMEOUT=None,
-  FLUSH_LIST='flushlist.conf',
+  METRIC_CLIENT_IDLE_TIMEOUT=None
 )
 
 
@@ -248,28 +242,7 @@
             print "Error: missing required config %s" % storage_schemas
             sys.exit(1)
 
-<<<<<<< HEAD
-        if settings.WHISPER_AUTOFLUSH:
-            log.msg("Enabling Whisper autoflush")
-            whisper.AUTOFLUSH = True
-
-        if settings.WHISPER_FALLOCATE_CREATE:
-            if whisper.CAN_FALLOCATE:
-                log.msg("Enabling Whisper fallocate support")
-            else:
-                log.err("WHISPER_FALLOCATE_CREATE is enabled but linking failed.")
-
-        if settings.WHISPER_LOCK_WRITES:
-            if whisper.CAN_LOCK:
-                log.msg("Enabling Whisper file locking")
-                whisper.LOCK = True
-            else:
-                log.err("WHISPER_LOCK_WRITES is enabled but import of fcntl module failed.")
-
         if settings.CACHE_WRITE_STRATEGY not in ('sorted', 'max', 'naive', 'tuned'):
-=======
-        if settings.CACHE_WRITE_STRATEGY not in ('sorted', 'max', 'naive'):
->>>>>>> 42c91364
             log.err("%s is not a valid value for CACHE_WRITE_STRATEGY, defaulting to %s" %
                     (settings.CACHE_WRITE_STRATEGY, defaults['CACHE_WRITE_STRATEGY']))
         else:
