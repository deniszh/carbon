--- conflicted
+++ resolved
@@ -12,19 +12,6 @@
   setup_kwargs = dict()
 
 
-<<<<<<< HEAD
-storage_dirs = [ ('storage/whisper',[]), ('storage/lists',[]),
-                 ('storage/log',[]), ('storage/rrd',[]) ]
-conf_files = [ ('conf', glob('conf/*.example')) ]
-#XXX Need a way to have these work for bdist_rpm but be left alone for everything else
-#init_scripts = [ ('/etc/init.d', ['distro/redhat/init.d/carbon-cache',
-#                                  'distro/redhat/init.d/carbon-relay',
-#                                  'distro/redhat/init.d/carbon-aggregator']) ]
-
-setup(
-  name='carbon',
-  version='0.9.10',
-=======
 storage_dirs = [
   ('storage/ceres', []),
   ('storage/whisper', []),
@@ -36,11 +23,14 @@
   ('conf', glob('conf/*.example')),
   ('conf/carbon-daemons/example', glob('conf/carbon-daemons/example/*.conf')),
 ]
+#XXX Need a way to have these work for bdist_rpm but be left alone for everything else
+#init_scripts = [ ('/etc/init.d', ['distro/redhat/init.d/carbon-cache',
+#                                  'distro/redhat/init.d/carbon-relay',
+#                                  'distro/redhat/init.d/carbon-aggregator']) ]
 
 setup(
   name='carbon',
-  version='0.9.10-pre0',
->>>>>>> 88fcc76d
+  version='0.9.10',
   url='https://launchpad.net/graphite',
   author='Chris Davis',
   author_email='chrismd@gmail.com',
